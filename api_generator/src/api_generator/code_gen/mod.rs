--- conflicted
+++ resolved
@@ -373,14 +373,11 @@
 
     let new_fn = create_new_fn(&builder_ident, &endpoint.url.required_parts());
 
-<<<<<<< HEAD
     let path_expr = create_path_expression(&endpoint);
     let method = create_method_expression(&builder_name, &endpoint);
     let supports_body = endpoint.supports_body();
-
-=======
     let query_params_expr = build_query_params_expr(&endpoint.url.params);
->>>>>>> 3ffacedc
+	
     quote!(
         #[derive(Default)]
         pub struct #builder_ident {
@@ -395,18 +392,13 @@
 
         impl Sender for #builder_ident {
             fn send(self) -> Result<ElasticsearchResponse, ElasticsearchError> {
-<<<<<<< HEAD
                   let path = #path_expr;
                   let method = #method;
-
-                  // TODO: build up the url based on parameters passed, and execute request
-                  let response = self.client.send::<()>(method, path, None, None)?;
-=======
                   let query_params = #query_params_expr;
-                  let body: Option<()> = None;
+				  // TODO: get the body from self, if sender supports body
+				  let body: Option<()> = None;
                   // TODO: build up the path based on parameters passed, and execute request
-                  let response = self.client.send(HttpMethod::Post, "/", query_params.as_ref(), body)?;
->>>>>>> 3ffacedc
+                  let response = self.client.send(method, path, query_params.as_ref(), body)?;
                   Ok(response)
             }
         }
@@ -542,8 +534,8 @@
 }
 
 pub fn take_while1<F>(i: &[u8], f: F) -> (&[u8], &str)
-    where
-        F: Fn(u8) -> bool,
+where
+    F: Fn(u8) -> bool,
 {
     let mut ctr = 0;
 
