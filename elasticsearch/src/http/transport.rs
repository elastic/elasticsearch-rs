--- conflicted
+++ resolved
@@ -895,7 +895,6 @@
     }
 
     #[test]
-<<<<<<< HEAD
     fn test_url_parsing_where_hostname_and_ip_present() {
         let url = Transport::parse_to_url("localhost/127.0.0.1:9200", "http").unwrap();
         assert_eq!(url.into_string(), "http://localhost:9200/");
@@ -914,10 +913,7 @@
     }
 
     #[test]
-    fn can_parse_cloud_id() {
-=======
     fn can_parse_cloud_id_with_kibana_uuid() {
->>>>>>> 7c680c65
         let base64 = base64::encode("cloud-endpoint.example$3dadf823f05388497ea684236d918a1a$3f26e1609cf54a0f80137a80de560da4");
         let cloud_id = format!("my_cluster:{}", base64);
         let result = CloudId::parse(&cloud_id);
