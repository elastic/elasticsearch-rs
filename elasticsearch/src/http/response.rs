--- conflicted
+++ resolved
@@ -31,11 +31,7 @@
         Self(response, method)
     }
 
-<<<<<<< HEAD
-    /// Get the content-length of this response, if known.
-=======
     /// Get the response content-length, if known.
->>>>>>> 6bacb1d6
     ///
     /// Reasons it may not be known:
     ///
@@ -46,25 +42,13 @@
         self.0.content_length()
     }
 
-<<<<<<< HEAD
-    /// Gets the content-type of this response.
-=======
     /// Gets the response content-type.
->>>>>>> 6bacb1d6
     pub fn content_type(&self) -> &str {
         self.0
             .headers()
             .get(crate::http::headers::CONTENT_TYPE)
             .and_then(|value| value.to_str().ok())
             .unwrap()
-<<<<<<< HEAD
-    }
-
-    /// Get the HTTP status code of the response
-    pub fn status_code(&self) -> StatusCode {
-        self.0.status()
-=======
->>>>>>> 6bacb1d6
     }
 
     /// Turn the response into an [Error] if Elasticsearch returned an error.
@@ -83,26 +67,6 @@
         }
     }
 
-<<<<<<< HEAD
-    /// Get the response headers
-    pub fn headers(&self) -> &HeaderMap {
-        self.0.headers()
-    }
-
-    /// Gets the Deprecation warning response headers
-    ///
-    /// Deprecation headers signal the use of Elasticsearch functionality
-    /// or features that are deprecated and will be removed in a future release.
-    pub fn warning_headers(&self) -> impl Iterator<Item = &str> {
-        self.0
-            .headers()
-            .get_all("Warning")
-            .iter()
-            .map(|w| w.to_str().unwrap())
-    }
-
-=======
->>>>>>> 6bacb1d6
     /// Asynchronously reads the response body as JSON
     ///
     /// Reading the response body consumes `self`
@@ -140,7 +104,7 @@
     /// Gets the request URL
     pub fn url(&self) -> &Url {
         self.0.url()
-    }
+}
 
     /// Gets the Deprecation warning response headers
     ///
