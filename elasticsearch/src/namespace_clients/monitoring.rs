--- conflicted
+++ resolved
@@ -87,11 +87,8 @@
 }
 impl Sender for MonitoringBulk {
     fn send(self) -> Result<ElasticsearchResponse, ElasticsearchError> {
-<<<<<<< HEAD
         let path = "/_monitoring/bulk";
         let method = HttpMethod::Post;
-        let response = self.client.send::<()>(method, path, None, None)?;
-=======
         let query_params = {
             #[derive(Serialize)]
             struct QueryParamsStruct {
@@ -112,8 +109,7 @@
         let body: Option<()> = None;
         let response = self
             .client
-            .send(HttpMethod::Post, "/", query_params.as_ref(), body)?;
->>>>>>> 3ffacedc
+            .send(method, path, query_params.as_ref(), body)?;
         Ok(response)
     }
 }
