mod support;
use support::*;

use elasticsearch::{Elasticsearch, SearchUrlParts, Connection, ConnectionSettings};

use reqwest::StatusCode;
<<<<<<< HEAD
use serde_json::json;
use serde_json::Value;
use url::Url;

#[tokio::test]
async fn sends_default_user_agent_content_type_accept_headers() -> Result<(), failure::Error> {
    let server = server::http(move |req| {
        async move {
            assert_eq!(req.headers()["user-agent"], DEFAULT_USER_AGENT);
            assert_eq!(req.headers()["content-type"], "application/json");
            assert_eq!(req.headers()["accept"], "application/json");
            http::Response::default()
        }
    });

    let url = Url::parse(format!("http://{}", server.addr()).as_ref())?;
    let client = Elasticsearch::new(ConnectionSettings, Connection::new(url));
    let response = client
        .search(SearchUrlParts::None)
        .send()
        .await?;

    Ok(())
}
=======
use serde_json::{json, Value};
>>>>>>> fdca29be

#[tokio::test]
async fn search_with_body() -> Result<(), failure::Error> {
    let client = Elasticsearch::default();
    let response = client
        .search(SearchUrlParts::None)
        .body(json!({
            "query": {
                "match_all": {}
            }
        }))
        .allow_no_indices(true)
        .send()
        .await?;

    assert_eq!(response.status_code(), StatusCode::OK);
    let response_body = response.read_body::<Value>().await?;
    assert!(response_body["took"].as_i64().unwrap() > 0);

    Ok(())
}

#[tokio::test]
async fn search_with_no_body() -> Result<(), failure::Error> {
    let client = Elasticsearch::default();
    let response = client
        .search(SearchUrlParts::None)
        .pretty(true)
        .q("title:Elasticsearch")
        .send()
        .await?;

    assert_eq!(response.status_code(), StatusCode::OK);
    let response_body = response.read_body::<Value>().await?;
    assert!(response_body["took"].as_i64().unwrap() > 0);

    for hit in response_body["hits"]["hits"].as_array().unwrap() {
        assert!(hit["_source"]["title"].as_str().is_some());
    }

    Ok(())
}

#[tokio::test]
async fn cat_count() -> Result<(), failure::Error> {
    let client = Elasticsearch::default();
    let response = client
        .cat()
        .health()
        .format("json")
        .pretty(true)
        .send()
        .await?;

    assert_eq!(response.status_code(), StatusCode::OK);
    let _response_body = response.read_body::<Value>().await?;

    Ok(())
}

#[tokio::test]
async fn serialize_slice_collection_on_querystring() -> Result<(), failure::Error> {
    let client = Elasticsearch::default();
    let response = client
        .search(SearchUrlParts::None)
        .pretty(true)
        .filter_path(&["took"])
        .q("title:Elasticsearch")
        .send()
        .await?;

    assert_eq!(response.status_code(), StatusCode::OK);
    let response_body = response.read_body::<Value>().await?;

    assert!(response_body["took"].as_i64().unwrap() > 0);
    assert!(response_body.get("hits").is_none());

    Ok(())
}

#[tokio::test]
async fn clone_search_with_body() -> Result<(), failure::Error> {
    let client = Elasticsearch::default();

    let base_request = client
        .search(SearchUrlParts::None);

    let request_clone = base_request
        .clone()
        .q("title:Elasticsearch")
        .size(1);

    let _request = base_request
        .body(json!({
            "query": {
                "match_all": {}
            }
        }))
        .allow_no_indices(true);

    let response = request_clone.send().await?;

    assert_eq!(response.status_code(), StatusCode::OK);
    let response_body = response.read_body::<Value>().await?;

    assert_eq!(response_body["hits"]["hits"].as_array().unwrap().len(), 1);

    Ok(())
}<|MERGE_RESOLUTION|>--- conflicted
+++ resolved
@@ -4,9 +4,7 @@
 use elasticsearch::{Elasticsearch, SearchUrlParts, Connection, ConnectionSettings};
 
 use reqwest::StatusCode;
-<<<<<<< HEAD
-use serde_json::json;
-use serde_json::Value;
+use serde_json::{json, Value};
 use url::Url;
 
 #[tokio::test]
@@ -29,9 +27,6 @@
 
     Ok(())
 }
-=======
-use serde_json::{json, Value};
->>>>>>> fdca29be
 
 #[tokio::test]
 async fn search_with_body() -> Result<(), failure::Error> {
