[package]
name = "elasticsearch"
version = "7.4.1-alpha.1"
authors = ["Elastic and Contributors"]
description = "A low level Elasticsearch Rust client"
repository = "https://github.com/elastic/elasticsearch-rs"
keywords = ["elasticsearch", "elastic", "search", "lucene"]
license = "Apache-2.0"
edition = "2018"

[dependencies]
reqwest = { version = "0.10.0-alpha.2", features = ["json"] }
url = "1.7.2"
serde = "~1"
serde_json = "~1"

[dev-dependencies]
failure = "0.1.5"
tokio = "=0.2.0-alpha.6"
<<<<<<< HEAD
sysinfo = "0.9.6"
=======
http = "0.1.15"
hyper = { version = "=0.13.0-alpha.4", default-features = false, features = ["tcp"] }
>>>>>>> fc71863e
<|MERGE_RESOLUTION|>--- conflicted
+++ resolved
@@ -16,10 +16,7 @@
 
 [dev-dependencies]
 failure = "0.1.5"
-tokio = "=0.2.0-alpha.6"
-<<<<<<< HEAD
-sysinfo = "0.9.6"
-=======
 http = "0.1.15"
 hyper = { version = "=0.13.0-alpha.4", default-features = false, features = ["tcp"] }
->>>>>>> fc71863e
+sysinfo = "0.9.6"
+tokio = "=0.2.0-alpha.6"